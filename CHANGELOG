v3.7 (unreleased)
<<<<<<< HEAD
    * Convert the `friendly-name` boolean to the new `name-format` setting.  This allow users to customize how the friendly name is constructed.
    * Demote guessed encodings logs from 'error' to 'warning'.
=======
    * Fix atomic saves to avoid garbling config and data files if the disk is full.
>>>>>>> a04fcaa2

v3.6 (2013-09-09)
    * Fix missing port argument for IMAPAuthenticationError.
    * Fix `<div id="entry>` syntax error in HTML mail.

v3.5 (2013-06-05)
    * Added digest generation and post-processing hooks.
    * Fix html2text configuration (ignored since 2012-10-04).
    * Fix opmlexport crash due to orphaned feed data.
    * Use feed names in OPML 'text' attributes.

v3.4 (2013-05-14)
    * Added post-processing hooks for user-specified message manipulation.
    * Added settings for IMAP delivery.  The old `use-smtp` boolean has been replaced by a new `email-protocol` setting.  Non-IMAP users should adjust their configuration to set `email-protocol` to either `sendmail` or `smtp`.

v3.3 (2013-04-13)
    * Fix SMTP message submission logic.
    * Fix error inheritence (super() calls).
    * Convert html2text parsing errors to `ProcessingError`s.
    * Cleanup html2text error handling.
    * Drop Google Reader rel-via manipulation.
    * Drop the wrapping <table> elements from HTML mail

v3.2 (2013-03-13)
    * Use extended interpolation in configuration files, to allow percent signs (%).
    * Added .as_string() fallback to email flattening (only used if `use-smtp = False` and `use-8bit = True`).
    * Added sendmail configuration option.  Change this if you want to use an alternative, sendmail-compatible mailer.

v3.1 (2013-02-14)
    * Import __url__, __author__, and __email__ in rss2email.error, which fixes bugs in formatting a number of errors.

v3.0 (2013-02-13)
    * Changed project email (rss2email@tremily.us) and homepage (http://github.com/wking/rss2email).
    * Split static configuration parameters into a ConfigParser-read config file (rss2email.cfg).  Data that depends on the feed state is recorded using JSON (rss2email.json).
    * Use the XDG Base Directory Specification for standardized configuration and data file locations.
    * Converted the command line interface to argparse, with some restructuring along the way.
    * Added the r2e.1 man page (based on one from the Debian package).
    * Added setup.py and a PyPI page for simpler installation (http://pypi.python.org/pypi/rss2email).
    * Added Message-ID headers to outgoing email.
    * Added a test suite.
    * Upgraded to Python 3.2 to take advantage of cleaner Unicode handling and argparse.
    * Require Signed-off-by lines in new commit messages, following the Linux and Git projects.

v2.71 (2011-03-04)
    * Upgraded to feedparser v5.01! (http://code.google.com/p/feedparser/)
    * Upgrade to html2text v3.01! (https://github.com/aaronsw/html2text)
    * Potentialy safer method for writing feeds.dat on UNIX
    * Handle via links with no title attribute
    * Handle attributes more cleanly with OVERRIDE_EMAIL and DEFAULT_EMAIL

v2.70 (2010-12-21)
    * Improved handling of given feed email addresses to prevent mail servers rejecting poorly formed Froms
    * Added X-RSS-TAGS header that lists any tags provided by an entry, which will be helpful in filtering incoming messages

v2.69 (2010-11-12)
    * Added support for connecting to SMTP server via SSL, see SMTP_SSL option
    * Improved backwards compatibility by fixing issue with listing feeds when run with older Python versions
    * Added selective feed email overrides through OVERRIDE_EMAIL and DEFAULT_EMAIL options
    * Added NO_FRIENDLY_NAME to from from address only without the friendly name
    * Added X-RSS-URL header in each message with the link to the original item

v2.68 (2010-10-01)
    * Added ability to pause/resume checking of individual feeds through pause and unpause commands
    * Added ability to import and export OPML feed lists through importopml and exportopml commands

v2.67 (2010-09-21)
    * Fixed entries that include an id which is blank (i.e., an empty string) were being resent
    * Fixed some entries not being sent by email because they had bad From headers
    * Fixed From headers with HTML entities encoded twice
    * Compatibility changes to support most recent development versions of feedparser
    * Compatibility changes to support Google Reader feeds

v2.66 (2009-12-21)
    * Complete packaging of all necessary source files (rss2email, html2text, feedparser, r2e, etc.) into one bundle
        o Included a more complete config.py with all options
        o Default to HTML mail and CSS results
    * Added 'reset' command to erase history of already seen entries
    * Changed project email to 'lindsey@allthingsrss.com' and project homepage to 'http://www.allthingsrss.com/rss2email/'
    * Made exception and error output text more useful
    * Added X-RSS-Feed and X-RSS-ID headers to each email for easier filtering
    * Improved enclosure handling
    * Fixed MacOS compatibility issues

v2.65 (2009-01-05)
    * Fixed warnings caused by Python v2.6 (using hashlib, removing mimify, etc.)
    * Deprecated QP_REQUIRED option as this is more than likely no longer needed and part of what triggered Python warnings
    * Fixed unicode errors in certain post headers
    * Attempted to incorporate Debian/Ubuntu patches into the mainstream release
    * Support img type enclosures
    * No file locking for SunOS

v2.64 (2008-10-21)
    * Bug-fix version
        o Gracefully handle missing charsets
        o Friendlier and more useful message if sendmail isn't installed
        o SunOS locking fix

v2.63 (2008-06-13)
    * Bug-fix version and license change:
        o Licensed under GPL 2 & 3 now
        o Display feed number in warning and error message lines
        o Fix for unicode handling problem with certain entry titles

v2.62 (2008-01-14)
    * Bug-fix version:
        o Simplified SunOS fix
        o Local feeds (/home/user/file.xml) should work

v2.61 (2007-12-07)
    * Bug-fix version:
        o Now really compatible with SunOS
        o Don't wrap long subject headers
        o New parameter CHARSET_LIST to override or supplement the order in which charsets are tried against an entry
        o Don't use blank content to generate id
        o Using GMail as mail server should work

v2.60 (2006-08-25)
    * Small bug-fix version:
        o Now compatible with SunOS
        o Correctly handle international character sets in email From

v2.59 (2006-06-09)
    * Finally added oft-requested support for enclosures. Any enclosures, such as a podcast MP3, will be listed under the entry URL
    * Made feed timeout compatible with Python versions 2.2 and higher, instead of v2.4 only
    * Added optional, configurable CSS styling to HTML mail. Set USE_CSS_STYLING=1 in your config.py to enable this. If you want to tweak the look, modify STYLE_SHEET.
    * Improved empty feed checking
    * Improved invalid feed messages
    * Unfortunately, rss2email is no longer compatible with Python v2.1. Two of the most serious lingering issues with rss2email were waiting forever for non-responsive feeds and its inablility to properly handle feeds with international characters. To properly fix these once and for all, rss2email now depends on functionality that was not available until Python v2.2. Hopefully this does not unduly inconvenience anyone that has not yet upgraded to a more current version of Python.

v2.58 (2006-05-11)
    * Total rewrite of email code that should fix encoding problems
    * Added configurable timeout for nonresponsive feeds
    * Fixed incorrectly using text summary_detail instead of html content
    * Fixed bug with deleting feed 0 if no default email was set
    * Print name of feed that is being deleted

v2.57 (2006-04-07)
    * Integrated Joey Hess's patches
       o First, a patch that makes delete more reliable, so it no longer allows you to remove the default email address ('feed' 0) and thereby hose your feed file, or 'remove' entries that don't exist without warning; and so it only says IDs have changed when they really have. Originally from http://bugs.debian.org/313101
       o Next a patch that avoids a backtrace if there's no email address defined, and outputs a less scary error message.
       o Next, a simple change to the usage; since the "email" subcommand always needs a parameter, don't mark it as optional.
       o And, avoid a backtrace if the email subcommand does get run w/o a parameter.
       o And also avoid backtraces if delete is run w/o a parameter. Also adds support for --help.
       o Simple change, make a comment match reality (/usr/sbin/sendmail)
       o This avoids another backtrace, this time if there's no feed file yet. [load()]
       o Add a handler for the AttributeError exception, which feedparser can throw. Beats crashing..
       o Next, four hunks that make it more robust if no default email address is set and feeds are added w/o an email address. This patch originally comes from http://bugs.debian.org/310485 which has some examples.
       o Finally, this works around a bug in mimify that causes it to add a newline to the subject header if it contains very long words. Details at http://bugs.debian.org/320185. Note that Tatsuya Kinoshita has a larger patch torard the end of that bug report that deals with some other problems in this area, Aaron has seen that patch before and said it "looks pretty reasonable".
    * add() catches error case on first feed add and no email address is set
    * Made "emailaddress" consistent param label throughout
    * Error message improvements
    * Deleted problematic "if title" line
    * Deleted space in front of SMTP_USER
    * Only logs into SMTP server once
    * Added exception handling around SMTP server connect and login attempt
    * Broke contributors across multiple lines

v2.56 (2006-04-04)
    * SMTP AUTH support added
    * Windows support
    * Fixed bug with HTML in titles<|MERGE_RESOLUTION|>--- conflicted
+++ resolved
@@ -1,10 +1,7 @@
 v3.7 (unreleased)
-<<<<<<< HEAD
+    * Fix atomic saves to avoid garbling config and data files if the disk is full.
     * Convert the `friendly-name` boolean to the new `name-format` setting.  This allow users to customize how the friendly name is constructed.
     * Demote guessed encodings logs from 'error' to 'warning'.
-=======
-    * Fix atomic saves to avoid garbling config and data files if the disk is full.
->>>>>>> a04fcaa2
 
 v3.6 (2013-09-09)
     * Fix missing port argument for IMAPAuthenticationError.
