v3.9 (unreleased)
<<<<<<< HEAD
    * Fix an error with SMTPConnectionError inhertence order ("does not take keyword arguments").
=======
    * Split sender into both sendmail's -F and -f.
>>>>>>> ff970431
    * Add a new `smtp-ssl-protocol` setting, to select acceptable protocols for SMTP connections.
    * Fix non-compliant User-Agent header for HTTP/1.1.
    * Fix an error in the NoToEmailAddress invocation.
    * Add a new `trust-link` setting, to prefer the `link` attribute over the `id` attribute for identifying entries.

v3.8 (2014-01-18)
    * Sluggify feed names on opmlimport.
    * Allow Unicode letters and digits in feed names, instead of just ASCII lettters and digits.

v3.7 (2013-10-11)
    * Fix fallback for titles that contain malformed HTML.
    * Fix atomic saves to avoid garbling config and data files if the disk is full.
    * Convert the `friendly-name` boolean to the new `name-format` setting.  This allow users to customize how the friendly name is constructed.
    * Demote guessed encodings logs from 'error' to 'warning'.

v3.6 (2013-09-09)
    * Fix missing port argument for IMAPAuthenticationError.
    * Fix `<div id="entry>` syntax error in HTML mail.

v3.5 (2013-06-05)
    * Added digest generation and post-processing hooks.
    * Fix html2text configuration (ignored since 2012-10-04).
    * Fix opmlexport crash due to orphaned feed data.
    * Use feed names in OPML 'text' attributes.

v3.4 (2013-05-14)
    * Added post-processing hooks for user-specified message manipulation.
    * Added settings for IMAP delivery.  The old `use-smtp` boolean has been replaced by a new `email-protocol` setting.  Non-IMAP users should adjust their configuration to set `email-protocol` to either `sendmail` or `smtp`.

v3.3 (2013-04-13)
    * Fix SMTP message submission logic.
    * Fix error inheritence (super() calls).
    * Convert html2text parsing errors to `ProcessingError`s.
    * Cleanup html2text error handling.
    * Drop Google Reader rel-via manipulation.
    * Drop the wrapping <table> elements from HTML mail

v3.2 (2013-03-13)
    * Use extended interpolation in configuration files, to allow percent signs (%).
    * Added .as_string() fallback to email flattening (only used if `use-smtp = False` and `use-8bit = True`).
    * Added sendmail configuration option.  Change this if you want to use an alternative, sendmail-compatible mailer.

v3.1 (2013-02-14)
    * Import __url__, __author__, and __email__ in rss2email.error, which fixes bugs in formatting a number of errors.

v3.0 (2013-02-13)
    * Changed project email (rss2email@tremily.us) and homepage (http://github.com/wking/rss2email).
    * Split static configuration parameters into a ConfigParser-read config file (rss2email.cfg).  Data that depends on the feed state is recorded using JSON (rss2email.json).
    * Use the XDG Base Directory Specification for standardized configuration and data file locations.
    * Converted the command line interface to argparse, with some restructuring along the way.
    * Added the r2e.1 man page (based on one from the Debian package).
    * Added setup.py and a PyPI page for simpler installation (http://pypi.python.org/pypi/rss2email).
    * Added Message-ID headers to outgoing email.
    * Added a test suite.
    * Upgraded to Python 3.2 to take advantage of cleaner Unicode handling and argparse.
    * Require Signed-off-by lines in new commit messages, following the Linux and Git projects.

v2.71 (2011-03-04)
    * Upgraded to feedparser v5.01! (http://code.google.com/p/feedparser/)
    * Upgrade to html2text v3.01! (https://github.com/aaronsw/html2text)
    * Potentialy safer method for writing feeds.dat on UNIX
    * Handle via links with no title attribute
    * Handle attributes more cleanly with OVERRIDE_EMAIL and DEFAULT_EMAIL

v2.70 (2010-12-21)
    * Improved handling of given feed email addresses to prevent mail servers rejecting poorly formed Froms
    * Added X-RSS-TAGS header that lists any tags provided by an entry, which will be helpful in filtering incoming messages

v2.69 (2010-11-12)
    * Added support for connecting to SMTP server via SSL, see SMTP_SSL option
    * Improved backwards compatibility by fixing issue with listing feeds when run with older Python versions
    * Added selective feed email overrides through OVERRIDE_EMAIL and DEFAULT_EMAIL options
    * Added NO_FRIENDLY_NAME to from from address only without the friendly name
    * Added X-RSS-URL header in each message with the link to the original item

v2.68 (2010-10-01)
    * Added ability to pause/resume checking of individual feeds through pause and unpause commands
    * Added ability to import and export OPML feed lists through importopml and exportopml commands

v2.67 (2010-09-21)
    * Fixed entries that include an id which is blank (i.e., an empty string) were being resent
    * Fixed some entries not being sent by email because they had bad From headers
    * Fixed From headers with HTML entities encoded twice
    * Compatibility changes to support most recent development versions of feedparser
    * Compatibility changes to support Google Reader feeds

v2.66 (2009-12-21)
    * Complete packaging of all necessary source files (rss2email, html2text, feedparser, r2e, etc.) into one bundle
        o Included a more complete config.py with all options
        o Default to HTML mail and CSS results
    * Added 'reset' command to erase history of already seen entries
    * Changed project email to 'lindsey@allthingsrss.com' and project homepage to 'http://www.allthingsrss.com/rss2email/'
    * Made exception and error output text more useful
    * Added X-RSS-Feed and X-RSS-ID headers to each email for easier filtering
    * Improved enclosure handling
    * Fixed MacOS compatibility issues

v2.65 (2009-01-05)
    * Fixed warnings caused by Python v2.6 (using hashlib, removing mimify, etc.)
    * Deprecated QP_REQUIRED option as this is more than likely no longer needed and part of what triggered Python warnings
    * Fixed unicode errors in certain post headers
    * Attempted to incorporate Debian/Ubuntu patches into the mainstream release
    * Support img type enclosures
    * No file locking for SunOS

v2.64 (2008-10-21)
    * Bug-fix version
        o Gracefully handle missing charsets
        o Friendlier and more useful message if sendmail isn't installed
        o SunOS locking fix

v2.63 (2008-06-13)
    * Bug-fix version and license change:
        o Licensed under GPL 2 & 3 now
        o Display feed number in warning and error message lines
        o Fix for unicode handling problem with certain entry titles

v2.62 (2008-01-14)
    * Bug-fix version:
        o Simplified SunOS fix
        o Local feeds (/home/user/file.xml) should work

v2.61 (2007-12-07)
    * Bug-fix version:
        o Now really compatible with SunOS
        o Don't wrap long subject headers
        o New parameter CHARSET_LIST to override or supplement the order in which charsets are tried against an entry
        o Don't use blank content to generate id
        o Using GMail as mail server should work

v2.60 (2006-08-25)
    * Small bug-fix version:
        o Now compatible with SunOS
        o Correctly handle international character sets in email From

v2.59 (2006-06-09)
    * Finally added oft-requested support for enclosures. Any enclosures, such as a podcast MP3, will be listed under the entry URL
    * Made feed timeout compatible with Python versions 2.2 and higher, instead of v2.4 only
    * Added optional, configurable CSS styling to HTML mail. Set USE_CSS_STYLING=1 in your config.py to enable this. If you want to tweak the look, modify STYLE_SHEET.
    * Improved empty feed checking
    * Improved invalid feed messages
    * Unfortunately, rss2email is no longer compatible with Python v2.1. Two of the most serious lingering issues with rss2email were waiting forever for non-responsive feeds and its inablility to properly handle feeds with international characters. To properly fix these once and for all, rss2email now depends on functionality that was not available until Python v2.2. Hopefully this does not unduly inconvenience anyone that has not yet upgraded to a more current version of Python.

v2.58 (2006-05-11)
    * Total rewrite of email code that should fix encoding problems
    * Added configurable timeout for nonresponsive feeds
    * Fixed incorrectly using text summary_detail instead of html content
    * Fixed bug with deleting feed 0 if no default email was set
    * Print name of feed that is being deleted

v2.57 (2006-04-07)
    * Integrated Joey Hess's patches
       o First, a patch that makes delete more reliable, so it no longer allows you to remove the default email address ('feed' 0) and thereby hose your feed file, or 'remove' entries that don't exist without warning; and so it only says IDs have changed when they really have. Originally from http://bugs.debian.org/313101
       o Next a patch that avoids a backtrace if there's no email address defined, and outputs a less scary error message.
       o Next, a simple change to the usage; since the "email" subcommand always needs a parameter, don't mark it as optional.
       o And, avoid a backtrace if the email subcommand does get run w/o a parameter.
       o And also avoid backtraces if delete is run w/o a parameter. Also adds support for --help.
       o Simple change, make a comment match reality (/usr/sbin/sendmail)
       o This avoids another backtrace, this time if there's no feed file yet. [load()]
       o Add a handler for the AttributeError exception, which feedparser can throw. Beats crashing..
       o Next, four hunks that make it more robust if no default email address is set and feeds are added w/o an email address. This patch originally comes from http://bugs.debian.org/310485 which has some examples.
       o Finally, this works around a bug in mimify that causes it to add a newline to the subject header if it contains very long words. Details at http://bugs.debian.org/320185. Note that Tatsuya Kinoshita has a larger patch torard the end of that bug report that deals with some other problems in this area, Aaron has seen that patch before and said it "looks pretty reasonable".
    * add() catches error case on first feed add and no email address is set
    * Made "emailaddress" consistent param label throughout
    * Error message improvements
    * Deleted problematic "if title" line
    * Deleted space in front of SMTP_USER
    * Only logs into SMTP server once
    * Added exception handling around SMTP server connect and login attempt
    * Broke contributors across multiple lines

v2.56 (2006-04-04)
    * SMTP AUTH support added
    * Windows support
    * Fixed bug with HTML in titles<|MERGE_RESOLUTION|>--- conflicted
+++ resolved
@@ -1,9 +1,6 @@
 v3.9 (unreleased)
-<<<<<<< HEAD
+    * Split sender into both sendmail's -F and -f.
     * Fix an error with SMTPConnectionError inhertence order ("does not take keyword arguments").
-=======
-    * Split sender into both sendmail's -F and -f.
->>>>>>> ff970431
     * Add a new `smtp-ssl-protocol` setting, to select acceptable protocols for SMTP connections.
     * Fix non-compliant User-Agent header for HTTP/1.1.
     * Fix an error in the NoToEmailAddress invocation.
