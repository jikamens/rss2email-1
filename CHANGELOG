v3.10 (unreleased)
<<<<<<< HEAD
    * Add a redirect post-process module.
=======
    * Add a manually extracted list of config options to r2e.1.
>>>>>>> 183c836c

v3.9 (2014-09-01)
    * Catch and error out if a user adds a feed with a duplicate name.
    * Split sender into both sendmail's -F and -f.
    * Fix an error with SMTPConnectionError inheritance order ("does not take keyword arguments").
    * Add a new `smtp-ssl-protocol` setting, to select acceptable protocols for SMTP connections.
    * Fix non-compliant User-Agent header for HTTP/1.1.
    * Fix an error in the NoToEmailAddress invocation.
    * Add a new `trust-link` setting, to prefer the `link` attribute over the `id` attribute for identifying entries.

v3.8 (2014-01-18)
    * Sluggify feed names on opmlimport.
    * Allow Unicode letters and digits in feed names, instead of just ASCII lettters and digits.

v3.7 (2013-10-11)
    * Fix fallback for titles that contain malformed HTML.
    * Fix atomic saves to avoid garbling config and data files if the disk is full.
    * Convert the `friendly-name` boolean to the new `name-format` setting.  This allow users to customize how the friendly name is constructed.
    * Demote guessed encodings logs from 'error' to 'warning'.

v3.6 (2013-09-09)
    * Fix missing port argument for IMAPAuthenticationError.
    * Fix `<div id="entry>` syntax error in HTML mail.

v3.5 (2013-06-05)
    * Added digest generation and post-processing hooks.
    * Fix html2text configuration (ignored since 2012-10-04).
    * Fix opmlexport crash due to orphaned feed data.
    * Use feed names in OPML 'text' attributes.

v3.4 (2013-05-14)
    * Added post-processing hooks for user-specified message manipulation.
    * Added settings for IMAP delivery.  The old `use-smtp` boolean has been replaced by a new `email-protocol` setting.  Non-IMAP users should adjust their configuration to set `email-protocol` to either `sendmail` or `smtp`.

v3.3 (2013-04-13)
    * Fix SMTP message submission logic.
    * Fix error inheritence (super() calls).
    * Convert html2text parsing errors to `ProcessingError`s.
    * Cleanup html2text error handling.
    * Drop Google Reader rel-via manipulation.
    * Drop the wrapping <table> elements from HTML mail

v3.2 (2013-03-13)
    * Use extended interpolation in configuration files, to allow percent signs (%).
    * Added .as_string() fallback to email flattening (only used if `use-smtp = False` and `use-8bit = True`).
    * Added sendmail configuration option.  Change this if you want to use an alternative, sendmail-compatible mailer.

v3.1 (2013-02-14)
    * Import __url__, __author__, and __email__ in rss2email.error, which fixes bugs in formatting a number of errors.

v3.0 (2013-02-13)
    * Changed project email (rss2email@tremily.us) and homepage (http://github.com/wking/rss2email).
    * Split static configuration parameters into a ConfigParser-read config file (rss2email.cfg).  Data that depends on the feed state is recorded using JSON (rss2email.json).
    * Use the XDG Base Directory Specification for standardized configuration and data file locations.
    * Converted the command line interface to argparse, with some restructuring along the way.
    * Added the r2e.1 man page (based on one from the Debian package).
    * Added setup.py and a PyPI page for simpler installation (http://pypi.python.org/pypi/rss2email).
    * Added Message-ID headers to outgoing email.
    * Added a test suite.
    * Upgraded to Python 3.2 to take advantage of cleaner Unicode handling and argparse.
    * Require Signed-off-by lines in new commit messages, following the Linux and Git projects.

v2.71 (2011-03-04)
    * Upgraded to feedparser v5.01! (http://code.google.com/p/feedparser/)
    * Upgrade to html2text v3.01! (https://github.com/aaronsw/html2text)
    * Potentialy safer method for writing feeds.dat on UNIX
    * Handle via links with no title attribute
    * Handle attributes more cleanly with OVERRIDE_EMAIL and DEFAULT_EMAIL

v2.70 (2010-12-21)
    * Improved handling of given feed email addresses to prevent mail servers rejecting poorly formed Froms
    * Added X-RSS-TAGS header that lists any tags provided by an entry, which will be helpful in filtering incoming messages

v2.69 (2010-11-12)
    * Added support for connecting to SMTP server via SSL, see SMTP_SSL option
    * Improved backwards compatibility by fixing issue with listing feeds when run with older Python versions
    * Added selective feed email overrides through OVERRIDE_EMAIL and DEFAULT_EMAIL options
    * Added NO_FRIENDLY_NAME to from from address only without the friendly name
    * Added X-RSS-URL header in each message with the link to the original item

v2.68 (2010-10-01)
    * Added ability to pause/resume checking of individual feeds through pause and unpause commands
    * Added ability to import and export OPML feed lists through importopml and exportopml commands

v2.67 (2010-09-21)
    * Fixed entries that include an id which is blank (i.e., an empty string) were being resent
    * Fixed some entries not being sent by email because they had bad From headers
    * Fixed From headers with HTML entities encoded twice
    * Compatibility changes to support most recent development versions of feedparser
    * Compatibility changes to support Google Reader feeds

v2.66 (2009-12-21)
    * Complete packaging of all necessary source files (rss2email, html2text, feedparser, r2e, etc.) into one bundle
        o Included a more complete config.py with all options
        o Default to HTML mail and CSS results
    * Added 'reset' command to erase history of already seen entries
    * Changed project email to 'lindsey@allthingsrss.com' and project homepage to 'http://www.allthingsrss.com/rss2email/'
    * Made exception and error output text more useful
    * Added X-RSS-Feed and X-RSS-ID headers to each email for easier filtering
    * Improved enclosure handling
    * Fixed MacOS compatibility issues

v2.65 (2009-01-05)
    * Fixed warnings caused by Python v2.6 (using hashlib, removing mimify, etc.)
    * Deprecated QP_REQUIRED option as this is more than likely no longer needed and part of what triggered Python warnings
    * Fixed unicode errors in certain post headers
    * Attempted to incorporate Debian/Ubuntu patches into the mainstream release
    * Support img type enclosures
    * No file locking for SunOS

v2.64 (2008-10-21)
    * Bug-fix version
        o Gracefully handle missing charsets
        o Friendlier and more useful message if sendmail isn't installed
        o SunOS locking fix

v2.63 (2008-06-13)
    * Bug-fix version and license change:
        o Licensed under GPL 2 & 3 now
        o Display feed number in warning and error message lines
        o Fix for unicode handling problem with certain entry titles

v2.62 (2008-01-14)
    * Bug-fix version:
        o Simplified SunOS fix
        o Local feeds (/home/user/file.xml) should work

v2.61 (2007-12-07)
    * Bug-fix version:
        o Now really compatible with SunOS
        o Don't wrap long subject headers
        o New parameter CHARSET_LIST to override or supplement the order in which charsets are tried against an entry
        o Don't use blank content to generate id
        o Using GMail as mail server should work

v2.60 (2006-08-25)
    * Small bug-fix version:
        o Now compatible with SunOS
        o Correctly handle international character sets in email From

v2.59 (2006-06-09)
    * Finally added oft-requested support for enclosures. Any enclosures, such as a podcast MP3, will be listed under the entry URL
    * Made feed timeout compatible with Python versions 2.2 and higher, instead of v2.4 only
    * Added optional, configurable CSS styling to HTML mail. Set USE_CSS_STYLING=1 in your config.py to enable this. If you want to tweak the look, modify STYLE_SHEET.
    * Improved empty feed checking
    * Improved invalid feed messages
    * Unfortunately, rss2email is no longer compatible with Python v2.1. Two of the most serious lingering issues with rss2email were waiting forever for non-responsive feeds and its inablility to properly handle feeds with international characters. To properly fix these once and for all, rss2email now depends on functionality that was not available until Python v2.2. Hopefully this does not unduly inconvenience anyone that has not yet upgraded to a more current version of Python.

v2.58 (2006-05-11)
    * Total rewrite of email code that should fix encoding problems
    * Added configurable timeout for nonresponsive feeds
    * Fixed incorrectly using text summary_detail instead of html content
    * Fixed bug with deleting feed 0 if no default email was set
    * Print name of feed that is being deleted

v2.57 (2006-04-07)
    * Integrated Joey Hess's patches
       o First, a patch that makes delete more reliable, so it no longer allows you to remove the default email address ('feed' 0) and thereby hose your feed file, or 'remove' entries that don't exist without warning; and so it only says IDs have changed when they really have. Originally from http://bugs.debian.org/313101
       o Next a patch that avoids a backtrace if there's no email address defined, and outputs a less scary error message.
       o Next, a simple change to the usage; since the "email" subcommand always needs a parameter, don't mark it as optional.
       o And, avoid a backtrace if the email subcommand does get run w/o a parameter.
       o And also avoid backtraces if delete is run w/o a parameter. Also adds support for --help.
       o Simple change, make a comment match reality (/usr/sbin/sendmail)
       o This avoids another backtrace, this time if there's no feed file yet. [load()]
       o Add a handler for the AttributeError exception, which feedparser can throw. Beats crashing..
       o Next, four hunks that make it more robust if no default email address is set and feeds are added w/o an email address. This patch originally comes from http://bugs.debian.org/310485 which has some examples.
       o Finally, this works around a bug in mimify that causes it to add a newline to the subject header if it contains very long words. Details at http://bugs.debian.org/320185. Note that Tatsuya Kinoshita has a larger patch torard the end of that bug report that deals with some other problems in this area, Aaron has seen that patch before and said it "looks pretty reasonable".
    * add() catches error case on first feed add and no email address is set
    * Made "emailaddress" consistent param label throughout
    * Error message improvements
    * Deleted problematic "if title" line
    * Deleted space in front of SMTP_USER
    * Only logs into SMTP server once
    * Added exception handling around SMTP server connect and login attempt
    * Broke contributors across multiple lines

v2.56 (2006-04-04)
    * SMTP AUTH support added
    * Windows support
    * Fixed bug with HTML in titles<|MERGE_RESOLUTION|>--- conflicted
+++ resolved
@@ -1,9 +1,6 @@
 v3.10 (unreleased)
-<<<<<<< HEAD
+    * Add a manually extracted list of config options to r2e.1.
     * Add a redirect post-process module.
-=======
-    * Add a manually extracted list of config options to r2e.1.
->>>>>>> 183c836c
 
 v3.9 (2014-09-01)
     * Catch and error out if a user adds a feed with a duplicate name.
